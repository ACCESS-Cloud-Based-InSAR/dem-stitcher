# Changelog

All notable changes to this project will be documented in this file.

The format is based on [Keep a Changelog](https://keepachangelog.com/en/1.0.0/),
and this project adheres to [PEP 440](https://www.python.org/dev/peps/pep-0440/)
and uses [Semantic Versioning](https://semver.org/spec/v2.0.0.html).

## [2.4.0]

### Added
- Included feature for extracting DEMs across datelines
- Updated merge apis with more descriptive names for more general usage
- Exceptions to determine valid extents and ensure single dateline crossing
- Added functions for dateline in `dateline.py`
- Tests for added and changed functionality.
- Integration tests for notebooks.
- Clarity about driver keyword in `stitch_dem` in readme, docstrings
<<<<<<< HEAD
- Ensure overlap of tiles is non-trivial AND polygonal (excludes point and line intersections)
- Similar check of polygonal type for window reading for better error handling
=======
- Add `merge_nodata_value` to `merge_tile_datasets`, `merge_and_transform_dem_tiles`, and `stitch_dem` to allow for fill value of 0. As such, nodata areas within DEM tiles when converted to Ellipsoidal height will be filled in with geoid values. No other values outside of `np.nan` or `0` permitted.

>>>>>>> fd1b8a93

### Changed
- Moved functions into more logical python file including merge calls into `merge.py` and tile functions into `datasets.py`
- Renamed internal functions for greater clarity and better description of tasks
- Ensures window reading checks bounds of src raster and does intersection if required to ensure no unexpected rasterio errors. Further, raises error if no overlap.


## [2.3.1]

### Fixed
- Fixed tile urls for `glo*` and `srtm_v3`.
- Include directions in readme for future dem tile updates.
- Support python 3.11


## [2.3.0]

### Added
- Included Copernicus GLO-90 (as `glo_90`) and the missing GLO-30 tiles that are available as GLO-90 tiles as `glo_90_missing`
- Demonstration on how to fill in `glo-30` tiles that are missing with `glo-90` tiles.
- Exceptions that catch: a) no available tiles of specifed DEM as a `NoDEMCoverage` exception, b) badly specified `dem_name` as a `DEMNotSupported` exception and c) extent/bounds not of the form `xmin, ymin, xmax, ymax` as a `ValueError`
- API keyword argument `fill_in_glo_30` to fill in `glo_30` tiles that are missing, but whose corresponding `glo_90` tiles are not.
- Tests for Exceptions and added datasets
- Python 3.10 support with matrix in actions added back.

### Changed
- Since AWS registry removed zip, the `glo_30` and `glo_90` geojsons have precisely the tiles that are available (had to traverse bucket)
- Notebooks to organize data have been updated

### Fixed
- Fixed #33 i.e. missing `glo_30` rasters over Azerbaijan and Armenia by filling in with available `glo_90`.


## [2.2.0]

### Added
- Added `dst_resolution` to specify resolution of output DEM; does not alter origin; can be used to enforce square dimensions if desired
- Added tests for `rio_window.py`, `stitcher.py`, `geoid.py`, and `rio_tools.py`; including integration test which is marked
- Added notebooks related to issues #31 and #32

### Changed
- Returned API to original form such that `stitch` returns tuple: `(dem_array, dem_metadata_dictionary)`
- Github actions now run on tests that are not "integration" tests, so no internet connectivity required
- Function `remove_geoid` updated to use non-resampling windowing and warns user if user does not properly set resolution buffer
- Removed gdal python bindings unrelated to rasterio
- Updated ISCE notebook

### Fixed
- Fix issues #31 and #32: resampling/translation bug - do not resample unless specified in `dst_resolution`

## [2.1.1]

## Changed
* `dem_sticher` can now be installed in a Python 3.7 environment. Support for Python 3.7
  is unlikely to remain long term as most upstream packages have dropped support for it
  and [Python 3.7 End Of Life](https://endoflife.date/python) is slated for 27 Jun 2023.
* update installation instructions for consistency vis-a-vis other repos

## [2.1.0]

### Changed
* `dem_sticher.sticher.stitch_dem` no longer returns the raster profile and data
  array and instead writes the output stitched DEM to a file as specified by the
  new `filepath` argument.

### Fixed
* Pixel shifts sometimes seen in stitched output DEMs (see [#18](https://github.com/ACCESS-Cloud-Based-InSAR/dem-stitcher/pull/18))
* [Package data](dem_stitcher/data/) is again included with python wheel distributions,
  which was missing in v2.0.1
* Properly handle no-data values and geoid bounds.

## [2.0.1]

### Fixed
* Square dimensions for DEM pixels are now enforced to prevent distortion along polar regions.

## [2.0.0]

**Note: this was an accidental release when adjusting CI/CD pipelines and is the same as v1.0.0**

Initial release of `dem-stitcher`, a package for obtaining DEM rasters:
 * finalize API, CI/CD, and demos

## [1.0.0]

Initial release of `dem-stitcher`, a package for obtaining DEM rasters:
 * finalize API, CI/CD, and demos

## [0.0.1]

Beta release of `dem-stitcher`, a package for obtaining DEM rasters<|MERGE_RESOLUTION|>--- conflicted
+++ resolved
@@ -16,13 +16,10 @@
 - Tests for added and changed functionality.
 - Integration tests for notebooks.
 - Clarity about driver keyword in `stitch_dem` in readme, docstrings
-<<<<<<< HEAD
 - Ensure overlap of tiles is non-trivial AND polygonal (excludes point and line intersections)
 - Similar check of polygonal type for window reading for better error handling
-=======
 - Add `merge_nodata_value` to `merge_tile_datasets`, `merge_and_transform_dem_tiles`, and `stitch_dem` to allow for fill value of 0. As such, nodata areas within DEM tiles when converted to Ellipsoidal height will be filled in with geoid values. No other values outside of `np.nan` or `0` permitted.
 
->>>>>>> fd1b8a93
 
 ### Changed
 - Moved functions into more logical python file including merge calls into `merge.py` and tile functions into `datasets.py`
