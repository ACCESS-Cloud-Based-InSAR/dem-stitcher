import io
import zipfile
from typing import Tuple

import numpy as np
import rasterio
import requests
from rasterio.io import MemoryFile


def read_dem(dem_path: str) -> rasterio.DatasetReader:
    ds = rasterio.open(dem_path)
    return ds


<<<<<<< HEAD
def read_dem_bytes(url: str, suffix: str = '.img') -> bytes:
=======
def read_glo(dem_path: str) -> Union[rasterio.DatasetReader, None]:
    # Some tiles do not exist
    try:
        return read_dem(dem_path)
    except RasterioIOError:
        return None


def read_dem_bytes(dem_path: str, suffix: str = '.img') -> bytes:
>>>>>>> 4a2f9e0a
    # online
    if (dem_path[:7] == 'http://') or (dem_path[:8] == 'https://'):
        resp = requests.get(dem_path)
        data = io.BytesIO(resp.content)
    # local file
    else:
        data = dem_path
    zip_ob = zipfile.ZipFile(data)

    filenames = zip_ob.filelist

    # There is a unique *.img file
    n = len(suffix)
    img_ob = list(filter(lambda x: x.filename[-n:] == suffix, filenames))[0]
    img_bytes = zip_ob.read(img_ob)

    return img_bytes


def read_ned1(dem_path: str) -> Tuple[np.ndarray, dict]:
    img_bytes = read_dem_bytes(dem_path, suffix='.img')
    with MemoryFile(img_bytes) as memfile:
        with memfile.open() as dataset:
            dem_arr = dataset.read(1)
            dem_profile = dataset.profile

    return dem_arr, dem_profile


def read_srtm(dem_path: str, version='srtm') -> Tuple[np.ndarray, dict]:
    img_bytes = read_dem_bytes(dem_path, suffix='.hgt')
    # The gdal driver hgt depends on filename convention
    filename = dem_path.split('/')[-1]
    if version == 'srtm':
        filename = filename.replace('.zip', '')
    elif version == 'nasadem':
        filename = filename.replace('.zip', '.hgt')
        filename = filename.replace('NASADEM_HGT_', '')
    else:
        raise ValueError('version must be either nasadem or srtm')

    with MemoryFile(img_bytes, filename=filename) as memfile:
        with memfile.open() as dataset:
            dem_arr = dataset.read(1).astype(np.float32)
            dem_profile = dataset.profile

    return dem_arr, dem_profile


def read_nasadem(dem_path: str) -> Tuple[np.ndarray, dict]:
    return read_srtm(dem_path, version='nasadem')<|MERGE_RESOLUTION|>--- conflicted
+++ resolved
@@ -13,19 +13,7 @@
     return ds
 
 
-<<<<<<< HEAD
-def read_dem_bytes(url: str, suffix: str = '.img') -> bytes:
-=======
-def read_glo(dem_path: str) -> Union[rasterio.DatasetReader, None]:
-    # Some tiles do not exist
-    try:
-        return read_dem(dem_path)
-    except RasterioIOError:
-        return None
-
-
 def read_dem_bytes(dem_path: str, suffix: str = '.img') -> bytes:
->>>>>>> 4a2f9e0a
     # online
     if (dem_path[:7] == 'http://') or (dem_path[:8] == 'https://'):
         resp = requests.get(dem_path)
